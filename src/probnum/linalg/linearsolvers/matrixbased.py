--- conflicted
+++ resolved
@@ -234,7 +234,6 @@
         The square matrix or linear operator of the linear system.
     b : array_like, shape=(n,) or (n, nrhs)
         Right-hand side vector or matrix in :math:`A x = b`.
-<<<<<<< HEAD
     A0 : array-like or LinearOperator or RandomVariable, shape=(n, n), optional
         A square matrix, linear operator or random variable representing the prior belief over the linear operator
         :math:`A`. If an array or linear operator is given, a prior distribution is chosen automatically.
@@ -244,18 +243,6 @@
         given, a prior distribution is chosen automatically.
     x0 : array-like, or RandomVariable, shape=(n,) or (n, nrhs)
         Optional. Prior belief for the solution of the linear system. Will be ignored if ``Ainv0`` is given.
-=======
-    A_mean : array-like or LinearOperator
-        Mean of the prior distribution on the linear operator :math:`A`.
-    A_covfactor : array-like or LinearOperator
-        The Kronecker factor :math:`W_A` of the kernels :math:`\\operatorname{Cov}(A) = W_A \\otimes_s W_A` of
-        :math:`A`.
-    Ainv_mean : array-like or LinearOperator
-        Mean of the prior distribution on the linear operator :math:`A^{-1}`.
-    Ainv_covfactor : array-like or LinearOperator
-        The Kronecker factor :math:`W_H` of the kernels :math:`\\operatorname{Cov}(H) = W_H \\otimes_s W_H` of
-        :math:`H = A^{-1}`.
->>>>>>> 16c3d85b
 
     Returns
     -------
@@ -827,11 +814,7 @@
             self.x_mean = self.x_mean + step_size * search_dir
             resid = resid + step_size * obs
 
-<<<<<<< HEAD
             # (Symmetric) mean and covariance updates
-=======
-            # (symmetric) mean and kernels updates
->>>>>>> 16c3d85b
             Vs = self.A_covfactor @ search_dir
             delta_A = obs - self.A_mean @ search_dir
             u_A = Vs / (search_dir.T @ Vs)
@@ -847,7 +830,6 @@
             self.A_mean = linops.aslinop(self.A_mean) + self._mean_update(u=u_A, v=v_A)
             self.Ainv_mean = linops.aslinop(self.Ainv_mean) + self._mean_update(u=u_Ainv, v=v_Ainv)
 
-<<<<<<< HEAD
             # Rank 1 covariance Kronecker factor update (-= u_A(Vs)' and -= u_Ainv(Wy)')
             if self.iter_ == 0:
                 self._A_covfactor_update_term = self._covariance_update(u=u_A, Ws=Vs)
@@ -877,12 +859,6 @@
             # Callback function used to extract quantities from iteration
             if callback is not None:
                 callback(xk=x, Ak=A, Ainvk=Ainv, sk=search_dir, yk=obs, alphak=step_size, resid=resid)
-=======
-            # rank 1 kernels kronecker factor update (-= u_A(Vs)' and -= u_Ainv(Wy)')
-            self.A_covfactor = linops.aslinop(self.A_covfactor) - self._covariance_update(u=u_A, Ws=Vs)
-            self.Ainv_covfactor = linops.aslinop(self.Ainv_covfactor) - self._covariance_update(u=u_Ainv,
-                                                                                                Ws=Wy)
->>>>>>> 16c3d85b
 
             # Iteration increment
             self.iter_ += 1
