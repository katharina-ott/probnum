--- conflicted
+++ resolved
@@ -60,25 +60,7 @@
         times, means, covars = [t], [current_rv.mean()], [current_rv.cov()]
         rvs = [current_rv]
         step = firststep
-<<<<<<< HEAD
-        ssqest, n_steps = 0.0, 0
-=======
         ssqest, num_steps = 0.0, 0
-        times, means, covars = [self.ivp.t0], [current_rv.mean()], [current_rv.cov()]
-        while times[-1] < self.ivp.tmax:
-            intermediate_step = float(step / nsteps)
-            t = times[-1]
-
-            pred_rv = current_rv
-            interms, intercs, interts = [], [], []
-            for idx in range(nsteps):
-                t_new = t + intermediate_step
-                pred_rv, __ = self.gfilt.predict(t, t_new, pred_rv, **kwargs)
-                interms.append(pred_rv.mean().copy())
-                intercs.append(pred_rv.cov().copy())
-                interts.append(t_new)
-                t = t_new
->>>>>>> 055b2557
 
         while t < self.ivp.tmax:
 
@@ -95,21 +77,12 @@
             )
 
             if self.steprule.is_accepted(step, errorest) is True:
-<<<<<<< HEAD
                 times.append(t_new)
                 means.append(filt_rv.mean())
                 covars.append(filt_rv.cov())
                 rvs.append(filt_rv)
-                n_steps += 1
-                ssqest = ssqest + (ssq - ssqest) / n_steps
-
-=======
-                times.extend(interts)
-                means.extend(interms)
-                covars.extend(intercs)
                 num_steps += 1
                 ssqest = ssqest + (ssq - ssqest) / num_steps
->>>>>>> 055b2557
                 current_rv = filt_rv
                 t = t_new
 
